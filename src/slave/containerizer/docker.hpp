--- conflicted
+++ resolved
@@ -133,7 +133,7 @@
       fetcher(_fetcher),
       logger(_logger),
       docker(_docker),
-<<<<<<< HEAD
+      nvidia(_nvidia),
       pullTimer("containerizer/docker/pull", Hours(1))
   {
     process::metrics::add(pullTimer);
@@ -143,9 +143,6 @@
   {
     process::metrics::remove(pullTimer);
   }
-=======
-      nvidia(_nvidia) {}
->>>>>>> 9775d734
 
   virtual process::Future<Nothing> recover(
       const Option<state::SlaveState>& state);
@@ -320,11 +317,9 @@
 
   process::Shared<Docker> docker;
 
-<<<<<<< HEAD
   process::metrics::Timer<Milliseconds> pullTimer;
-=======
+
   Option<NvidiaComponents> nvidia;
->>>>>>> 9775d734
 
   struct Container
   {
