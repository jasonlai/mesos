// Licensed to the Apache Software Foundation (ASF) under one
// or more contributor license agreements.  See the NOTICE file
// distributed with this work for additional information
// regarding copyright ownership.  The ASF licenses this file
// to you under the Apache License, Version 2.0 (the
// "License"); you may not use this file except in compliance
// with the License.  You may obtain a copy of the License at
//
//     http://www.apache.org/licenses/LICENSE-2.0
//
// Unless required by applicable law or agreed to in writing, software
// distributed under the License is distributed on an "AS IS" BASIS,
// WITHOUT WARRANTIES OR CONDITIONS OF ANY KIND, either express or implied.
// See the License for the specific language governing permissions and
// limitations under the License.

#include <list>
#include <string>
#include <vector>

#include <mesos/mesos.hpp>
#include <mesos/resources.hpp>
#include <mesos/roles.hpp>
#include <mesos/type_utils.hpp>

#include <stout/check.hpp>
#include <stout/fs.hpp>
#include <stout/nothing.hpp>
#include <stout/os.hpp>
#include <stout/path.hpp>
#include <stout/strings.hpp>
#include <stout/try.hpp>
#include <stout/unreachable.hpp>

#include <glog/logging.h>

#include "common/validation.hpp"

#include "csi/paths.hpp"

#include "messages/messages.hpp"

#include "slave/paths.hpp"
#include "slave/validation.hpp"

using std::list;
using std::string;
using std::vector;

namespace mesos {
namespace internal {
namespace slave {
namespace paths {

// File names.
const char BOOT_ID_FILE[] = "boot_id";
const char SLAVE_INFO_FILE[] = "slave.info";
const char FRAMEWORK_PID_FILE[] = "framework.pid";
const char FRAMEWORK_INFO_FILE[] = "framework.info";
const char LIBPROCESS_PID_FILE[] = "libprocess.pid";
const char EXECUTOR_INFO_FILE[] = "executor.info";
const char EXECUTOR_SENTINEL_FILE[] = "executor.sentinel";
const char HTTP_MARKER_FILE[] = "http.marker";
const char FORKED_PID_FILE[] = "forked.pid";
const char TASK_INFO_FILE[] = "task.info";
const char TASK_UPDATES_FILE[] = "task.updates";
const char RESOURCES_INFO_FILE[] = "resources.info";
const char RESOURCES_TARGET_FILE[] = "resources.target";
const char RESOURCE_PROVIDER_STATE_FILE[] = "resource_provider.state";
const char OPERATION_UPDATES_FILE[] = "operation.updates";


const char CONTAINERS_DIR[] = "containers";
const char CSI_DIR[] = "csi";
const char SLAVES_DIR[] = "slaves";
const char FRAMEWORKS_DIR[] = "frameworks";
const char EXECUTORS_DIR[] = "executors";
const char EXECUTOR_RUNS_DIR[] = "runs";
const char RESOURCE_PROVIDER_REGISTRY[] = "resource_provider_registry";
const char RESOURCE_PROVIDERS_DIR[] = "resource_providers";
const char OPERATIONS_DIR[] = "operations";


Try<ExecutorRunPath> parseExecutorRunPath(
    const string& _rootDir,
    const string& dir)
{
  // TODO(josephw): Consider using `<regex>` here, which requires GCC 4.9+.

  // Make sure there's a separator at the end of the `rootdir` so that
  // we don't accidentally slice off part of a directory.
  const string rootDir = path::join(_rootDir, "");

  if (!strings::startsWith(dir, rootDir)) {
    return Error(
        "Directory '" + dir + "' does not fall under "
        "the root directory: " + rootDir);
  }

  vector<string> tokens = strings::tokenize(
      dir.substr(rootDir.size()), stringify(os::PATH_SEPARATOR));

  // A complete executor run path consists of at least 8 tokens, which
  // includes the four named directories and the four IDs.
  if (tokens.size() < 8) {
    return Error(
        "Path after root directory is not long enough to be an "
        "executor run path: " + path::join(tokens));
  }

  // All four named directories much match.
  if (tokens[0] == SLAVES_DIR &&
      tokens[2] == FRAMEWORKS_DIR &&
      tokens[4] == EXECUTORS_DIR &&
      tokens[6] == EXECUTOR_RUNS_DIR) {
    ExecutorRunPath path;

    path.slaveId.set_value(tokens[1]);
    path.frameworkId.set_value(tokens[3]);
    path.executorId.set_value(tokens[5]);
    path.containerId.set_value(tokens[7]);

    return path;
  }

  return Error("Could not parse executor run path from directory: " + dir);
}


string getMetaRootDir(const string& rootDir)
{
  return path::join(rootDir, "meta");
}


string getSandboxRootDir(const string& rootDir)
{
  return path::join(rootDir, SLAVES_DIR);
}


string getProvisionerDir(const string& rootDir)
{
  return path::join(rootDir, "provisioner");
}


string getCsiRootDir(const string& workDir)
{
  return path::join(workDir, CSI_DIR);
}


string getBootIdPath(const string& rootDir)
{
  return path::join(rootDir, BOOT_ID_FILE);
}


string getLatestSlavePath(const string& rootDir)
{
  return path::join(rootDir, SLAVES_DIR, LATEST_SYMLINK);
}


string getSlavePath(
    const string& rootDir,
    const SlaveID& slaveId)
{
  return path::join(rootDir, SLAVES_DIR, stringify(slaveId));
}


Try<list<string>> getContainerPaths(
    const string& rootDir)
{
  return fs::list(path::join(rootDir, CONTAINERS_DIR, "*"));
}


string getContainerPath(
    const string& rootDir,
    const ContainerID& containerId)
{
  return path::join(rootDir, CONTAINERS_DIR, stringify(containerId));
}


string getSlaveInfoPath(
    const string& rootDir,
    const SlaveID& slaveId)
{
  return path::join(getSlavePath(rootDir, slaveId), SLAVE_INFO_FILE);
}


Try<list<string>> getFrameworkPaths(
    const string& rootDir,
    const SlaveID& slaveId)
{
  return fs::list(
      path::join(getSlavePath(rootDir, slaveId), FRAMEWORKS_DIR, "*"));
}


string getFrameworkPath(
    const string& rootDir,
    const SlaveID& slaveId,
    const FrameworkID& frameworkId)
{
  return path::join(
      getSlavePath(rootDir, slaveId), FRAMEWORKS_DIR, stringify(frameworkId));
}


string getFrameworkPidPath(
    const string& rootDir,
    const SlaveID& slaveId,
    const FrameworkID& frameworkId)
{
  return path::join(
      getFrameworkPath(rootDir, slaveId, frameworkId), FRAMEWORK_PID_FILE);
}


string getFrameworkInfoPath(
    const string& rootDir,
    const SlaveID& slaveId,
    const FrameworkID& frameworkId)
{
  return path::join(
      getFrameworkPath(rootDir, slaveId, frameworkId), FRAMEWORK_INFO_FILE);
}


Try<list<string>> getExecutorPaths(
    const string& rootDir,
    const SlaveID& slaveId,
    const FrameworkID& frameworkId)
{
  return fs::list(path::join(
      getFrameworkPath(rootDir, slaveId, frameworkId),
      EXECUTORS_DIR,
      "*"));
}


string getExecutorPath(
    const string& rootDir,
    const SlaveID& slaveId,
    const FrameworkID& frameworkId,
    const ExecutorID& executorId)
{
  return path::join(
        getFrameworkPath(rootDir, slaveId, frameworkId),
        EXECUTORS_DIR,
        stringify(executorId));
}


string getExecutorInfoPath(
    const string& rootDir,
    const SlaveID& slaveId,
    const FrameworkID& frameworkId,
    const ExecutorID& executorId)
{
  return path::join(
      getExecutorPath(rootDir, slaveId, frameworkId, executorId),
      EXECUTOR_INFO_FILE);
}


Try<list<string>> getExecutorRunPaths(
    const string& rootDir,
    const SlaveID& slaveId,
    const FrameworkID& frameworkId,
    const ExecutorID& executorId)
{
  return fs::list(path::join(
      getExecutorPath(rootDir, slaveId, frameworkId, executorId),
      EXECUTOR_RUNS_DIR,
      "*"));
}


string getExecutorRunPath(
    const string& rootDir,
    const SlaveID& slaveId,
    const FrameworkID& frameworkId,
    const ExecutorID& executorId,
    const ContainerID& containerId)
{
  return path::join(
      getExecutorPath(rootDir, slaveId, frameworkId, executorId),
      EXECUTOR_RUNS_DIR,
      stringify(containerId));
}


string getExecutorHttpMarkerPath(
    const string& rootDir,
    const SlaveID& slaveId,
    const FrameworkID& frameworkId,
    const ExecutorID& executorId,
    const ContainerID& containerId)
{
  return path::join(
      getExecutorRunPath(
          rootDir,
          slaveId,
          frameworkId,
          executorId,
          containerId),
          HTTP_MARKER_FILE);
}


string getExecutorSentinelPath(
    const string& rootDir,
    const SlaveID& slaveId,
    const FrameworkID& frameworkId,
    const ExecutorID& executorId,
    const ContainerID& containerId)
{
  return path::join(
      getExecutorRunPath(
          rootDir,
          slaveId,
          frameworkId,
          executorId,
          containerId),
      EXECUTOR_SENTINEL_FILE);
}


string getExecutorVirtualPath(
    const FrameworkID& frameworkId,
    const ExecutorID& executorId)
{
  return path::join(
      stringify(os::PATH_SEPARATOR) + FRAMEWORKS_DIR,
      stringify(frameworkId),
      EXECUTORS_DIR,
      stringify(executorId),
      EXECUTOR_RUNS_DIR,
      LATEST_SYMLINK);
}


string getExecutorLatestRunPath(
    const string& rootDir,
    const SlaveID& slaveId,
    const FrameworkID& frameworkId,
    const ExecutorID& executorId)
{
  return path::join(
      getExecutorPath(rootDir, slaveId, frameworkId, executorId),
      EXECUTOR_RUNS_DIR,
      LATEST_SYMLINK);
}


string getLibprocessPidPath(
    const string& rootDir,
    const SlaveID& slaveId,
    const FrameworkID& frameworkId,
    const ExecutorID& executorId,
    const ContainerID& containerId)
{
  return path::join(
      getExecutorRunPath(
          rootDir,
          slaveId,
          frameworkId,
          executorId,
          containerId),
      "pids",
      LIBPROCESS_PID_FILE);
}


string getForkedPidPath(
    const string& rootDir,
    const SlaveID& slaveId,
    const FrameworkID& frameworkId,
    const ExecutorID& executorId,
    const ContainerID& containerId)
{
  return path::join(
      getExecutorRunPath(
          rootDir,
          slaveId,
          frameworkId,
          executorId,
          containerId),
      "pids",
      FORKED_PID_FILE);
}


Try<list<string>> getTaskPaths(
    const string& rootDir,
    const SlaveID& slaveId,
    const FrameworkID& frameworkId,
    const ExecutorID& executorId,
    const ContainerID& containerId)
{
  return fs::list(path::join(
      getExecutorRunPath(
          rootDir,
          slaveId,
          frameworkId,
          executorId,
          containerId),
      "tasks",
      "*"));
}


string getTaskPath(
    const string& rootDir,
    const SlaveID& slaveId,
    const FrameworkID& frameworkId,
    const ExecutorID& executorId,
    const ContainerID& containerId,
    const TaskID& taskId)
{
  return path::join(
      getExecutorRunPath(
          rootDir,
          slaveId,
          frameworkId,
          executorId,
          containerId),
      "tasks",
      stringify(taskId));
}


string getTaskInfoPath(
    const string& rootDir,
    const SlaveID& slaveId,
    const FrameworkID& frameworkId,
    const ExecutorID& executorId,
    const ContainerID& containerId,
    const TaskID& taskId)
{
  return path::join(
      getTaskPath(
          rootDir,
          slaveId,
          frameworkId,
          executorId,
          containerId,
          taskId),
      TASK_INFO_FILE);
}


string getTaskUpdatesPath(
    const string& rootDir,
    const SlaveID& slaveId,
    const FrameworkID& frameworkId,
    const ExecutorID& executorId,
    const ContainerID& containerId,
    const TaskID& taskId)
{
  return path::join(
      getTaskPath(
          rootDir,
          slaveId,
          frameworkId,
          executorId,
          containerId,
          taskId),
      TASK_UPDATES_FILE);
}


string getResourceProviderRegistryPath(
    const string& rootDir,
    const SlaveID& slaveId)
{
  return path::join(
      getSlavePath(getMetaRootDir(rootDir), slaveId),
      RESOURCE_PROVIDER_REGISTRY);
}


Try<list<string>> getResourceProviderPaths(
    const string& metaDir,
    const SlaveID& slaveId)
{
  return fs::list(path::join(
      getSlavePath(metaDir, slaveId),
      RESOURCE_PROVIDERS_DIR,
      "*", // Resource provider type.
      "*", // Resource provider name.
      "*"));
}


string getResourceProviderPath(
    const string& metaDir,
    const SlaveID& slaveId,
    const string& resourceProviderType,
    const string& resourceProviderName,
    const ResourceProviderID& resourceProviderId)
{
  return path::join(
      getSlavePath(metaDir, slaveId),
      RESOURCE_PROVIDERS_DIR,
      resourceProviderType,
      resourceProviderName,
      stringify(resourceProviderId));
}


string getResourceProviderStatePath(
    const string& metaDir,
    const SlaveID& slaveId,
    const string& resourceProviderType,
    const string& resourceProviderName,
    const ResourceProviderID& resourceProviderId)
{
  return path::join(
      getResourceProviderPath(
          metaDir,
          slaveId,
          resourceProviderType,
          resourceProviderName,
          resourceProviderId),
      RESOURCE_PROVIDER_STATE_FILE);
}


string getLatestResourceProviderPath(
    const string& metaDir,
    const SlaveID& slaveId,
    const string& resourceProviderType,
    const string& resourceProviderName)
{
  return path::join(
      getSlavePath(metaDir, slaveId),
      RESOURCE_PROVIDERS_DIR,
      resourceProviderType,
      resourceProviderName,
      LATEST_SYMLINK);
}


Try<list<string>> getOperationPaths(
    const string& rootDir)
{
  return fs::list(path::join(rootDir, OPERATIONS_DIR, "*"));
}


string getOperationPath(
    const string& rootDir,
    const id::UUID& operationUuid)
{
  return path::join(rootDir, OPERATIONS_DIR, operationUuid.toString());
}


Try<id::UUID> parseOperationPath(
    const string& rootDir,
    const string& dir)
{
  // TODO(chhsiao): Consider using `<regex>`, which requires GCC 4.9+.

  // Make sure there's a separator at the end of the prefix so that we
  // don't accidently slice off part of a directory.
  const string prefix = path::join(rootDir, OPERATIONS_DIR, "");

  if (!strings::startsWith(dir, prefix)) {
    return Error(
        "Directory '" + dir + "' does not fall under operations directory '" +
        prefix + "'");
  }

  Try<id::UUID> operationUuid = id::UUID::fromString(Path(dir).basename());
  if (operationUuid.isError()) {
    return Error(
        "Could not decode operation UUID from string '" +
        Path(dir).basename() + "': " + operationUuid.error());
  }

  return operationUuid.get();
}


string getOperationUpdatesPath(
    const string& rootDir,
    const id::UUID& operationUuid)
{
  return path::join(
      getOperationPath(rootDir, operationUuid),
      OPERATION_UPDATES_FILE);
}


string getResourcesInfoPath(
    const string& rootDir)
{
  return path::join(rootDir, "resources", RESOURCES_INFO_FILE);
}


string getResourcesTargetPath(
    const string& rootDir)
{
  return path::join(rootDir, "resources", RESOURCES_TARGET_FILE);
}


string getPersistentVolumePath(
    const string& workDir,
    const string& role,
    const string& persistenceId)
{
  // Role names might contain literal `/` if the role is part of a
  // role hierarchy. Since `/` is not allowed in a directory name
  // under Linux, we could either represent such sub-roles with
  // sub-directories, or encode the `/` with some other identifier.
  // To clearly distinguish artifacts in a volume from subroles we
  // choose to encode `/` in role names as ` ` (literal space) as
  // opposed to using subdirectories. Whitespace is not allowed as
  // part of a role name. Also, practically all modern filesystems can
  // use ` ` in filenames. There are some limitations in auxilary
  // tooling which are not relevant here, e.g., many shell constructs
  // require quotes around filesnames containing ` `; containers using
  // persistent volumes would not see the ` ` as the role-related part
  // of the path would not be part of a mapping into the container
  // sandbox.
  string serializableRole = strings::replace(role, "/", " ");

  return path::join(
      workDir, "volumes", "roles", serializableRole, persistenceId);
}


string getPersistentVolumePath(
    const string& workDir,
    const Resource& volume)
{
  CHECK_GT(volume.reservations_size(), 0);
  CHECK(volume.has_disk());
  CHECK(volume.disk().has_persistence());

  const string& role = Resources::reservationRole(volume);

  // Additionally check that the role and the persistent ID are valid
  // before using them to construct a directory path.
  CHECK_NONE(roles::validate(role));
  CHECK_NONE(common::validation::validateID(volume.disk().persistence().id()));


  // If no `source` is provided in `DiskInfo` volumes are mapped into
  // the `workDir`.
  if (!volume.disk().has_source()) {
    return getPersistentVolumePath(
        workDir,
        role,
        volume.disk().persistence().id());
  }

  // If a `source` was provided for the volume, we map it according
  // to the `type` of disk. Currently only the `PATH` and 'MOUNT'
  // types are supported.
  switch (volume.disk().source().type()) {
    case Resource::DiskInfo::Source::PATH: {
      // For `PATH` we mount a directory inside the `root`.
      CHECK(volume.disk().source().has_path());
      CHECK(volume.disk().source().path().has_root());
      string root = volume.disk().source().path().root();

      if (!path::absolute(root)) {
        // A relative path in `root` is relative to agent work dir.
        root = path::join(workDir, root);
      }

      if (volume.disk().source().has_id()) {
        // For a CSI volume the mount point is derived from `root` and `id`.
        root =
          csi::paths::getMountTargetPath(root, volume.disk().source().id());
      }

      return getPersistentVolumePath(
          root,
          role,
          volume.disk().persistence().id());
    }
    case Resource::DiskInfo::Source::MOUNT: {
      // For `MOUNT` we map straight onto the root of the mount.
      CHECK(volume.disk().source().has_mount());
      CHECK(volume.disk().source().mount().has_root());
      string root = volume.disk().source().mount().root();

      if (!path::absolute(root)) {
        // A relative path in `root` is relative to agent work dir.
        root = path::join(workDir, root);
      }

      if (volume.disk().source().has_id()) {
        // For a CSI volume the mount point is derived from `root` and `id`.
        root =
          csi::paths::getMountTargetPath(root, volume.disk().source().id());
      }

      return root;
    }
    case Resource::DiskInfo::Source::BLOCK:
    case Resource::DiskInfo::Source::RAW:
    case Resource::DiskInfo::Source::UNKNOWN:
      LOG(FATAL) << "Unsupported DiskInfo.Source.type";
      break;
  }

  UNREACHABLE();
}


Try<string> createExecutorDirectory(
    const string& rootDir,
    const SlaveID& slaveId,
    const FrameworkID& frameworkId,
    const ExecutorID& executorId,
    const ContainerID& containerId,
    const Option<string>& user)
{
  // These IDs should be valid as they are either assigned by the
  // master/agent or validated by the master but we do a sanity check
  // here before using them to create a directory.
  CHECK_NONE(common::validation::validateSlaveID(slaveId));
  CHECK_NONE(common::validation::validateFrameworkID(frameworkId));
  CHECK_NONE(common::validation::validateExecutorID(executorId));
  CHECK_NONE(slave::validation::container::validateContainerId(containerId));

  const string directory =
    getExecutorRunPath(rootDir, slaveId, frameworkId, executorId, containerId);

  if (user.isSome()) {
    LOG(INFO) << "Creating sandbox '" << directory << "'"
              << " for user '" << user.get() << "'";
  } else {
    LOG(INFO) << "Creating sandbox '" << directory << "'";
  }

  Try<Nothing> mkdir = createSandboxDirectory(directory, user);
  if (mkdir.isError()) {
    return Error(
        "Failed to create executor directory '" + directory + "': " +
        mkdir.error());
  }

  // Remove the previous "latest" symlink.
  const string latest =
    getExecutorLatestRunPath(rootDir, slaveId, frameworkId, executorId);

  if (os::exists(latest)) {
    CHECK_SOME(os::rm(latest))
      << "Failed to remove latest symlink '" << latest << "'";
  }

  // Symlink the new executor directory to "latest".
  Try<Nothing> symlink = ::fs::symlink(directory, latest);
  if (symlink.isError()) {
    return Error(
        "Failed to symlink '" + directory + "' to '" + latest + "': " +
        symlink.error());
  }

  return directory;
}


// Given a directory path and an optional user, create a directory
// suitable for use as a task sandbox. A task sandbox must be owned
// by the task user (if present) and have restricted permissions.
Try<Nothing> createSandboxDirectory(
    const string& directory,
    const Option<string>& user)
{
  Try<Nothing> mkdir = os::mkdir(directory);
  if (mkdir.isError()) {
    return Error("Failed to create directory: " + mkdir.error());
  }

#ifndef __WINDOWS__
  // Since this is a sandbox directory containing private task data,
  // we want to ensure that it is not accessible to "others".
<<<<<<< HEAD
  // UBER SPECIFIC:
  // we are using 0755 instead of 0750 until discussion around
  // MESOS-8332 is resolved.
  Try<Nothing> chmod = os::chmod(directory, 0755);
  // UBER SPECIFIC: end.
  if (mkdir.isError()) {
=======
  Try<Nothing> chmod = os::chmod(directory, 0750);
  if (chmod.isError()) {
>>>>>>> a40aab9d
    return Error("Failed to chmod directory: " + chmod.error());
  }

  if (user.isSome()) {
    Try<Nothing> chown = os::chown(user.get(), directory);
    if (chown.isError()) {
      // Attempt to clean up, but since we've already failed to chown,
      // we don't check the return value here.
      os::rmdir(directory);

      return Error(
          "Failed to chown directory to '" +
          user.get() + "': " + chown.error());
    }
  }
#endif // __WINDOWS__

  return Nothing();
}


string createSlaveDirectory(
    const string& rootDir,
    const SlaveID& slaveId)
{
  // `slaveId` should be valid because it's assigned by the master but
  // we do a sanity check here before using it to create a directory.
  CHECK_NONE(common::validation::validateSlaveID(slaveId));

  const string directory = getSlavePath(rootDir, slaveId);

  Try<Nothing> mkdir = os::mkdir(directory);

  CHECK_SOME(mkdir)
    << "Failed to create agent directory '" << directory << "'";

  // Remove the previous "latest" symlink.
  const string latest = getLatestSlavePath(rootDir);

  if (os::exists(latest)) {
    CHECK_SOME(os::rm(latest))
      << "Failed to remove latest symlink '" << latest << "'";
  }

  // Symlink the new slave directory to "latest".
  Try<Nothing> symlink = ::fs::symlink(directory, latest);

  CHECK_SOME(symlink)
    << "Failed to symlink directory '" << directory
    << "' to '" << latest << "'";

  return directory;
}


string createResourceProviderDirectory(
    const string& rootDir,
    const SlaveID& slaveId,
    const string& resourceProviderType,
    const string& resourceProviderName,
    const ResourceProviderID& resourceProviderId)
{
  const string directory = getResourceProviderPath(
      rootDir,
      slaveId,
      resourceProviderType,
      resourceProviderName,
      resourceProviderId);

  Try<Nothing> mkdir = os::mkdir(directory);

  CHECK_SOME(mkdir)
    << "Failed to create resource provider directory '" << directory << "'";

  // Remove the previous "latest" symlink.
  const string latest = getLatestResourceProviderPath(
      rootDir,
      slaveId,
      resourceProviderType,
      resourceProviderName);

  if (os::exists(latest)) {
    CHECK_SOME(os::rm(latest))
      << "Failed to remove latest symlink '" << latest << "'";
  }

  // Symlink the new resource provider directory to "latest".
  Try<Nothing> symlink = ::fs::symlink(directory, latest);

  CHECK_SOME(symlink)
    << "Failed to symlink directory '" << directory
    << "' to '" << latest << "'";

  return directory;
}

} // namespace paths {
} // namespace slave {
} // namespace internal {
} // namespace mesos {<|MERGE_RESOLUTION|>--- conflicted
+++ resolved
@@ -791,17 +791,12 @@
 #ifndef __WINDOWS__
   // Since this is a sandbox directory containing private task data,
   // we want to ensure that it is not accessible to "others".
-<<<<<<< HEAD
   // UBER SPECIFIC:
   // we are using 0755 instead of 0750 until discussion around
   // MESOS-8332 is resolved.
   Try<Nothing> chmod = os::chmod(directory, 0755);
   // UBER SPECIFIC: end.
-  if (mkdir.isError()) {
-=======
-  Try<Nothing> chmod = os::chmod(directory, 0750);
   if (chmod.isError()) {
->>>>>>> a40aab9d
     return Error("Failed to chmod directory: " + chmod.error());
   }
 
